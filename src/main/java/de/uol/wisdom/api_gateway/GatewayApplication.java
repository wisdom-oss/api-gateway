package de.uol.wisdom.api_gateway;

import de.uol.wisdom.api_gateway.filters.AllowCORSForDevelopmentFilter;
import de.uol.wisdom.api_gateway.filters.RequestIDHeaderGeneration;
import de.uol.wisdom.api_gateway.filters.TokenValidationFilter;
import org.springframework.boot.SpringApplication;
import org.springframework.boot.autoconfigure.SpringBootApplication;
import org.springframework.cloud.gateway.filter.GlobalFilter;
import org.springframework.context.annotation.Bean;
import org.springframework.context.annotation.Profile;
import org.springframework.core.annotation.Order;
import org.springframework.web.cors.CorsConfiguration;
import org.springframework.web.cors.reactive.CorsWebFilter;
import org.springframework.web.cors.reactive.UrlBasedCorsConfigurationSource;

/**
 * The Spring Cloud based Service Gateway application
 */
@SpringBootApplication
public class GatewayApplication {

	/**
	 * The Startup Method for the Gateway
	 * @param args Additional arguments which will be passed to the Spring Application runner
	 */
	public static void main(String[] args) {
		SpringApplication.run(GatewayApplication.class, args);
	}

	/**
	 * Activation of the {@link RequestIDHeaderGeneration Request ID Generator}
	 * @return A new instance of the filter
	 */
	@Bean
	@Order(-2)
	public GlobalFilter corsBypass() {
		return new AllowCORSForDevelopmentFilter();
	}

	@Bean
	@Order(-1)
	public GlobalFilter requestIdHeaderGenerator() {
		return new RequestIDHeaderGeneration();
	}

	/**
	 * Activation of the {@link TokenValidationFilter}
	 * @return A new instance of the {@link TokenValidationFilter}
	 */
	@Bean
	@Order(0)
	public GlobalFilter AuthorizationCheck() {
		return new TokenValidationFilter();
	}

<<<<<<< HEAD
	/**
	 * CORS request configuration allowing all CORS requests as long as the "local" profile is
	 * active
	 *
	 * @return A {@link CorsWebFilter}
	 */
	@Bean
	@Profile("local")
	public CorsWebFilter corsWebFilter() {
		CorsConfiguration configuration = new CorsConfiguration();
		configuration.applyPermitDefaultValues();
		configuration.addAllowedOrigin("*");
		configuration.addAllowedMethod("*");
		UrlBasedCorsConfigurationSource source = new UrlBasedCorsConfigurationSource();
		source.registerCorsConfiguration("/**", configuration);
		return new CorsWebFilter(source);
	}
=======
>>>>>>> f8d1cc79

}<|MERGE_RESOLUTION|>--- conflicted
+++ resolved
@@ -27,16 +27,17 @@
 		SpringApplication.run(GatewayApplication.class, args);
 	}
 
-	/**
-	 * Activation of the {@link RequestIDHeaderGeneration Request ID Generator}
-	 * @return A new instance of the filter
-	 */
+
 	@Bean
 	@Order(-2)
 	public GlobalFilter corsBypass() {
 		return new AllowCORSForDevelopmentFilter();
 	}
 
+	/**
+	 * Activation of the {@link RequestIDHeaderGeneration Request ID Generator}
+	 * @return A new instance of the filter
+	 */
 	@Bean
 	@Order(-1)
 	public GlobalFilter requestIdHeaderGenerator() {
@@ -53,25 +54,5 @@
 		return new TokenValidationFilter();
 	}
 
-<<<<<<< HEAD
-	/**
-	 * CORS request configuration allowing all CORS requests as long as the "local" profile is
-	 * active
-	 *
-	 * @return A {@link CorsWebFilter}
-	 */
-	@Bean
-	@Profile("local")
-	public CorsWebFilter corsWebFilter() {
-		CorsConfiguration configuration = new CorsConfiguration();
-		configuration.applyPermitDefaultValues();
-		configuration.addAllowedOrigin("*");
-		configuration.addAllowedMethod("*");
-		UrlBasedCorsConfigurationSource source = new UrlBasedCorsConfigurationSource();
-		source.registerCorsConfiguration("/**", configuration);
-		return new CorsWebFilter(source);
-	}
-=======
->>>>>>> f8d1cc79
 
 }