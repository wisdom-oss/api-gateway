package de.uol.wisdom.api_gateway.filters;

import com.netflix.appinfo.InstanceInfo;
import com.netflix.discovery.EurekaClient;
import org.apache.http.NameValuePair;
import org.apache.http.client.entity.UrlEncodedFormEntity;
import org.apache.http.client.methods.CloseableHttpResponse;
import org.apache.http.client.methods.HttpPost;
import org.apache.http.impl.client.CloseableHttpClient;
import org.apache.http.impl.client.HttpClients;
import org.apache.http.message.BasicNameValuePair;
import org.json.JSONObject;
import org.slf4j.Logger;
import org.slf4j.LoggerFactory;
import org.springframework.beans.factory.annotation.Autowired;
import org.springframework.beans.factory.annotation.Value;
import org.springframework.cloud.gateway.filter.GatewayFilterChain;
import org.springframework.cloud.gateway.filter.GlobalFilter;
import org.springframework.cloud.gateway.route.Route;
import org.springframework.http.HttpHeaders;
import org.springframework.http.HttpStatus;
import org.springframework.http.MediaType;
import org.springframework.http.ResponseEntity;
import org.springframework.http.server.reactive.ServerHttpRequest;
import org.springframework.http.server.reactive.ServerHttpResponse;
import org.springframework.stereotype.Component;
import org.springframework.util.LinkedMultiValueMap;
import org.springframework.util.MultiValueMap;
import org.springframework.web.reactive.function.BodyInserters;
import org.springframework.web.reactive.function.client.WebClient;
import org.springframework.web.reactive.function.client.WebClientRequestException;
import org.springframework.web.reactive.function.client.WebClientResponseException;
import org.springframework.web.server.ResponseStatusException;
import org.springframework.web.server.ServerWebExchange;
import org.springframework.web.util.pattern.PathPattern;
import org.springframework.web.util.pattern.PathPatternParser;
import reactor.core.publisher.Mono;

import java.io.IOException;
import java.net.URI;
import java.net.URISyntaxException;
import java.nio.charset.StandardCharsets;
import java.util.*;

import static org.springframework.cloud.gateway.support.ServerWebExchangeUtils.GATEWAY_ROUTE_ATTR;
import static org.springframework.cloud.gateway.support.ServerWebExchangeUtils.isAlreadyRouted;

/**
 * A Global Filter validating if the bearer token present is currently active and valid
 */
@Component
public class TokenValidationFilter implements GlobalFilter {

	/**
	 * Eureka Client used to check the availability at the service registry
	 */
	@Autowired
	private EurekaClient discoveryClient;

	/**
	 * Name of the authorization service used at the service registry
	 */
	private static final String AUTHORIZATION_SERVICE_NAME = "authorization-service";
	/**
	 * Path pointing to the token check endpoint
	 */
	private static final String CHECK_TOKEN_PATH = "/oauth/check_token";

	/**
	 * This UUID is used to test a valid token. This is only applicable if the
	 * Spring application is running in the "test" profile exclusively
	 */
	private static final String NIL_UUID = "00000000-0000-0000-0000-000000000000";

	/**
	 * Currently active SpringBoot Profiles, (defaults to "production")
	 */
	@Value("${spring.profiles.active:production}")
	private String activeProfiles;

	/**
	 * Logger for this application
	 */
	private final Logger logger = LoggerFactory.getLogger(this.getClass());


	/**
	 * Check if the authorization service is registered at the registry and has the status UP
	 * @return True if the service is reachable
	 */
	private boolean authorizationServiceAvailable() {
		try {
			InstanceInfo authorizationServiceInfo = discoveryClient.getNextServerFromEureka(
					AUTHORIZATION_SERVICE_NAME, false
			);
			return authorizationServiceInfo.getStatus() == InstanceInfo.InstanceStatus.UP;
		} catch (RuntimeException e) {
			return false;
		}
	}

	/**
	 * The filter method
	 *
	 * This method describes how an incoming exchange is handled. This method is
	 * verified via tests
	 * @param exchange The incoming and outgoing exchange between the server and
	 *                 the client
	 * @param chain Other filters running after this filter.
	 * @return A Mono indicating the result of the exchange
	 */
	@Override
	public Mono<Void> filter(ServerWebExchange exchange, GatewayFilterChain chain) {
		if (!isAlreadyRouted(exchange)) {
			// Save the request locally
			ServerHttpRequest request = exchange.getRequest();
			// Save the headers locally
			HttpHeaders headers = request.getHeaders();
			// Determine the request id
			String requestId = headers.getFirst("X-Request-ID");
			//Check if the authorization service is reachable
			if (!headers.containsKey("X-Testing-Pass-ModuleCheck")) {
				if (!authorizationServiceAvailable()) {
					logger.warn("No instance of the authorization server could be found.");
					return Mono.fromRunnable(() -> {
						ServerHttpResponse response = exchange.getResponse();
						response.setStatusCode(HttpStatus.SERVICE_UNAVAILABLE);
						exchange
								.mutate()
								.response(response)
								.build();
					});
				}
			}
			// Get the route id to exempt the requests going to the auth service from the token
			// check or the uri of the route points to the authorization service
			Route routeAttributes = exchange.getAttribute(GATEWAY_ROUTE_ATTR);
			String routeId = routeAttributes != null ? routeAttributes.getId() : "NaN";
<<<<<<< HEAD
			String routeScope = routeAttributes != null ?
					                    (String) routeAttributes.getMetadata().get("scope") : "";
=======
>>>>>>> e617052b
			// Try and build a string
			PathPattern matcher = new PathPatternParser().parse("/auth/**");
			boolean pathMatchesAuthService =
					matcher.matches(request.getPath().pathWithinApplication());
			if (routeId.equals("authorization-service") || pathMatchesAuthService) {
				logger.info("Exempted request {} from authorization token check. The target is " +
						            "the authorization service", requestId);
				return chain.filter(exchange);
			}

			if (!validAuthorizationHeader(headers)) {
				return Mono.fromRunnable(() -> {
					ServerHttpResponse response = exchange.getResponse();
					response.setStatusCode(HttpStatus.UNAUTHORIZED);
					exchange
							.mutate()
							.response(response);
				});
			}

			String userToken = getAuthorizationToken(headers);
			// Create a call to the authorization server with the scope needed for this route
			if (!tokenValid(userToken)) {
				return Mono.fromRunnable(() -> {
					ServerHttpResponse response = exchange.getResponse();
					response.setStatusCode(HttpStatus.UNAUTHORIZED);
					exchange
							.mutate()
							.response(response)
							.build();
				});
			}
			return chain.filter(exchange);
		}
		return chain.filter(exchange);
	}

	/**
	 * Check if the testing mode is active (only the "test" profile is active)
	 * @return True if the test mode is active, false if it is not active
	 */
	private boolean isTestMode() {
		return activeProfiles.equals("test");
	}

	/**
	 * Check if an authorization token is valid for the scope of the route.
	 * @param userToken Authorization Token from the Headers
	 * @return True of the token is valid else false
	 */
	private boolean tokenValid(String userToken) {
		if (isTestMode() && userToken.equals(NIL_UUID)) {
			return true;
		}
		if (isTestMode()) {
			return false;
		}
		// Build a http string pointing to one of the active authorization service containers
		InstanceInfo authorizationService = discoveryClient.getNextServerFromEureka(
				AUTHORIZATION_SERVICE_NAME, false
		);
		String authorizationServiceIP = authorizationService.getIPAddr();
		int authorizationServicePort = authorizationService.getPort();
		String authorizationServiceURL =
				"http://" + authorizationServiceIP + ":" + authorizationServicePort + CHECK_TOKEN_PATH;
		try (CloseableHttpClient client = HttpClients.createDefault()) {
			HttpPost checkTokenRequest = new HttpPost(authorizationServiceURL);
			List<NameValuePair> body = new ArrayList<>();
			body.add(new BasicNameValuePair("token", userToken));
			checkTokenRequest.setEntity(new UrlEncodedFormEntity(body));
			checkTokenRequest.addHeader("Authorization", "Bearer " + userToken);
			CloseableHttpResponse checkTokenResponse = client.execute(checkTokenRequest);
			String responseContent = new String(
					checkTokenResponse.getEntity().getContent().readAllBytes(),
					StandardCharsets.UTF_8
			);
			JSONObject response = new JSONObject(responseContent);
			if (response.has("active"))
				return response.getBoolean("active");
			else
				return false;
		} catch (IOException e) {
			e.printStackTrace();
		}
		return true;
	}

	/**
	 * Get the authorization token from the headers
	 * @param headers HttpHeaders
	 * @return An empty string if there is no value else the token
	 */
	private String getAuthorizationToken(HttpHeaders headers) {
		String authorizationHeaderValue = headers.getFirst("Authorization");
		if (authorizationHeaderValue != null)
			return authorizationHeaderValue.replaceAll("Bearer\s*", "");
		else
			return "";
	}

	/**
	 * Check if the headers contain a valid authorization header.
	 * @param headers Header of the request
	 * @return True if the Header is valid, false if it is not
	 */
	private boolean validAuthorizationHeader(HttpHeaders headers) {
		// Get the Authorization header
		String authorizationHeaderValue = headers.getFirst("Authorization");
		if (authorizationHeaderValue == null) {
			return false;
		}
		// Try to find the method "Bearer"
		boolean hasBearerAsAuthorizationMethod = authorizationHeaderValue.contains("Bearer");
		// Remove the Authorization Method from the header value
		String possibleToken = authorizationHeaderValue.replaceAll("Bearer\s*", "");
		try {
			//noinspection ResultOfMethodCallIgnored
			UUID.fromString(possibleToken);
		} catch (IllegalArgumentException e) {
			logger.warn("Illegal Token found. Denying access to the system");
			return false;
		}
		return hasBearerAsAuthorizationMethod;
	}
}<|MERGE_RESOLUTION|>--- conflicted
+++ resolved
@@ -136,11 +136,6 @@
 			// check or the uri of the route points to the authorization service
 			Route routeAttributes = exchange.getAttribute(GATEWAY_ROUTE_ATTR);
 			String routeId = routeAttributes != null ? routeAttributes.getId() : "NaN";
-<<<<<<< HEAD
-			String routeScope = routeAttributes != null ?
-					                    (String) routeAttributes.getMetadata().get("scope") : "";
-=======
->>>>>>> e617052b
 			// Try and build a string
 			PathPattern matcher = new PathPatternParser().parse("/auth/**");
 			boolean pathMatchesAuthService =
